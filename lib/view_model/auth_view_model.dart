import 'package:firebase_auth/firebase_auth.dart';
import 'package:cloud_firestore/cloud_firestore.dart';
import 'package:flutter/material.dart';
import 'package:fluttertoast/fluttertoast.dart';

class AuthViewModel extends ChangeNotifier {
  final FirebaseAuth _auth = FirebaseAuth.instance;
  final FirebaseFirestore _firestore = FirebaseFirestore.instance;
  List<String> _searchResults = [];
  List<String> _searchProfileImage = [];

  String verificationId = '';
  String smsCode = '';
  bool codeSent = false;

  GlobalKey<NavigatorState> navigatorKey = GlobalKey<NavigatorState>();

  // 개발 환경인지 확인하는 플래그
  final bool isTestMode = true;

  // 검색 결과 리스트 가져오기
  List<String> get searchResults => _searchResults;

  // 프로필 이미지 가지고 오기
  List<String> get searchProfileImage => _searchProfileImage;

  // 현재 로그인한 사용자 가져오기
  User? get getCurrentUserId => _auth.currentUser;

  // 현재 사용자 ID 가져오기
  String? get getUserId => _auth.currentUser?.uid;

  // 사용자 로그인 상태 스트림
  //Stream<User?> get authStateChanges => _auth.authStateChanges();

  // 로그인 여부 확인
  //bool get isLoggedIn => _auth.currentUser != null;

  // mates에 맞는 사용자들의 프로필 이미지 리스트 가지고 오기
  Stream<List> getprofileImages(List mates) {
    if (mates.isEmpty) {
      return Stream.value([]);
    }

    return _firestore
        .collection('users')
        .where('nick_name', whereIn: mates)
        .snapshots()
        .map(
          (querySnapshot) =>
              querySnapshot.docs
                  .map((doc) => doc['profile_image'] as String)
                  .toList(),
        );
  }

  void clearSearchResults() {
    searchResults.clear();
    notifyListeners();
  }

  // 회원가입 시 사용자 정보를 Firestore에 저장
  Future<void> createUserInFirestore(
    User user,
    String token,
    String nickName,
    String name,
    String phone,
    String birthDate,
  ) async {
    try {
      // users 컬렉션에 문서 생성
      await _firestore.collection('users').doc(user.uid).set({
        'uid': user.uid, // Firebase Auth의 고유 ID
        'createdAt': Timestamp.now(), // 생성 시간
        'lastLogin': Timestamp.now(), // 마지막 로그인 시간
        'nick_name': nickName,
        'name': name,
        'phone': phone,
        'birth_date': birthDate,
        'profile_image': '', // 프로필 이미지 URL
      }, SetOptions(merge: true));
    } catch (e) {
      debugPrint('Error creating user document: $e');
      rethrow;
    }
  }

  // firestore에 nick_name 필드의 값 가지고 오는 함수
  Future<String> getNickNameFromFirestore() async {
    try {
      // users 컬렉션에서 문서 가져오기
      DocumentSnapshot documentSnapshot =
          await _firestore
              .collection('users')
              .doc(_auth.currentUser?.uid)
              .get();
      if (documentSnapshot.exists) {
        // 닉네임 필드 가져오기
        String? fetchedNickName = documentSnapshot.get('nick_name');
        debugPrint('Fetched Nickname: $fetchedNickName');
        return fetchedNickName ?? 'Default Nickname';
      } else {
        debugPrint('User document does not exist');
        return 'Default Nickname'; // 기본 닉네임 반환
      }
    } catch (e) {
      debugPrint('Error fetching user document: $e');
      rethrow;
    }
  }

  // 사용자 검색 메서드
  Future<void> searchNickName(String userNickName) async {
    if (userNickName.isEmpty) return;

    try {
      // users 컬렉션의 모든 문서 가져오기
      final QuerySnapshot result = await _firestore.collection('users').get();

      // uid가 일치하거나 3글자 이상 비슷한 문서 필터링
      _searchResults =
          result.docs
              .where((doc) {
                String nickName = doc['nick_name'] as String;

                // 정확히 일치하는 경우
                if (nickName == userNickName) return true;

                // 3글자 이상 비슷한지 확인
                int matchCount = 0;
                int minLength =
                    nickName.length < userNickName.length
                        ? nickName.length
                        : userNickName.length;

                for (int i = 0; i < minLength; i++) {
                  if (nickName[i] == userNickName[i]) matchCount++;
                }

                return matchCount >= 2;
              })
              .map((doc) => doc['nick_name'] as String)
              .toList();

      _searchProfileImage =
          result.docs
              .where((doc) {
                String nickName = doc['nick_name'] as String;

                // 정확히 일치하는 경우
                if (nickName == userNickName) return true;

                // 3글자 이상 비슷한지 확인
                int matchCount = 0;
                int minLength =
                    nickName.length < userNickName.length
                        ? nickName.length
                        : userNickName.length;

                for (int i = 0; i < minLength; i++) {
                  if (nickName[i] == userNickName[i]) matchCount++;
                }

                return matchCount >= 2;
              })
              .map((doc) => doc['profile_image'] as String)
              .toList();

      notifyListeners();
    } catch (e) {
      debugPrint('Error searching users: $e');
      rethrow;
    }
  }

  // 전화번호 인증 요청
  Future<void> verifyPhoneNumber(
    String phoneNumber,
    Function(String verificationId, int? resendToken) codeSent,
    Function(String verificationId) codeAutoRetrievalTimeout,
  ) async {
    try {
      // 전화번호 형식 확인 및 정규화
      String formattedPhone = phoneNumber;

      // 한국 번호의 경우 (+82)
      if (phoneNumber.startsWith('0')) {
        // 앞의 0을 제거
        formattedPhone = phoneNumber.substring(1);
      }

      final String fullPhoneNumber = "+82$formattedPhone";
<<<<<<< HEAD
      print('Formatted phone number: $fullPhoneNumber');

      await _auth.verifyPhoneNumber(
        phoneNumber: fullPhoneNumber,
        verificationCompleted: (PhoneAuthCredential credential) async {
          try {
            // iOS에서는 자동 인증이 가능할 수 있음
            UserCredential userCredential = await _auth.signInWithCredential(
              credential,
            );
            print(
              'Auto verification completed successfully: ${userCredential.user?.uid}',
            );
          } catch (e) {
            print('Error in auto verification: $e');
            Fluttertoast.showToast(msg: '자동 인증 중 오류가 발생했습니다: $e');
          }
        },
        verificationFailed: (FirebaseAuthException e) {
          print('Verification failed: ${e.code} - ${e.message}');
          String errorMessage = '인증 실패';

          // 오류 코드에 따른 사용자 친화적 메시지
          if (e.code == 'invalid-phone-number') {
            errorMessage = '유효하지 않은 전화번호 형식입니다.';
          } else if (e.code == 'too-many-requests') {
            errorMessage = '너무 많은 시도가 있었습니다. 잠시 후 다시 시도해주세요.';
          } else if (e.code == 'quota-exceeded') {
            errorMessage = '일일 SMS 한도를 초과했습니다. 내일 다시 시도해주세요.';
          }

          Fluttertoast.showToast(msg: errorMessage);
        },
        codeSent: (String verificationId, int? resendToken) {
          print('SMS code sent. Verification ID: $verificationId');
          this.verificationId = verificationId;
          codeSent(verificationId, resendToken);
        },
        codeAutoRetrievalTimeout: (String verificationId) {
          print('Auto retrieval timeout. Verification ID: $verificationId');
          this.verificationId = verificationId;
          codeAutoRetrievalTimeout(verificationId);
        },
        timeout: const Duration(seconds: 120), // 시간 증가
      );
=======
      debugPrint('Formatted phone number: $fullPhoneNumber');

      // 개발 환경이면 reCAPTCHA 우회
      if (isTestMode) {
        await _auth.verifyPhoneNumber(
          phoneNumber: fullPhoneNumber,
          verificationCompleted: (PhoneAuthCredential credential) async {
            try {
              await _auth.signInWithCredential(credential);
              debugPrint('Auto verification completed successfully');
            } catch (e) {
              debugPrint('Error in auto verification: $e');
              Fluttertoast.showToast(msg: '자동 인증 중 오류가 발생했습니다: $e');
            }
          },
          verificationFailed: (FirebaseAuthException e) {
            debugPrint('Verification failed: ${e.message}');
            Fluttertoast.showToast(msg: '인증 실패: ${e.message}');
          },
          codeSent: (String verificationId, int? resendToken) {
            debugPrint('SMS code sent. Verification ID: $verificationId');
            this.verificationId = verificationId;
            codeSent(verificationId, resendToken);
          },
          codeAutoRetrievalTimeout: (String verificationId) {
            debugPrint(
              'Auto retrieval timeout. Verification ID: $verificationId',
            );
            this.verificationId = verificationId;
            codeAutoRetrievalTimeout(verificationId);
          },
          timeout: const Duration(seconds: 60), // 시간 증가
          autoRetrievedSmsCodeForTesting: '123456', // 테스트용 자동 코드
        );
      } else {
        await _auth.verifyPhoneNumber(
          phoneNumber: fullPhoneNumber,
          verificationCompleted: (PhoneAuthCredential credential) async {
            try {
              await _auth.signInWithCredential(credential);
              debugPrint('Auto verification completed successfully');
            } catch (e) {
              debugPrint('Error in auto verification: $e');
              Fluttertoast.showToast(msg: '자동 인증 중 오류가 발생했습니다: $e');
            }
          },
          verificationFailed: (FirebaseAuthException e) {
            debugPrint('Verification failed: ${e.message}');
            Fluttertoast.showToast(msg: '인증 실패: ${e.message}');
          },
          codeSent: (String verificationId, int? resendToken) {
            debugPrint('SMS code sent. Verification ID: $verificationId');
            this.verificationId = verificationId;
            codeSent(verificationId, resendToken);
          },
          codeAutoRetrievalTimeout: (String verificationId) {
            debugPrint(
              'Auto retrieval timeout. Verification ID: $verificationId',
            );
            this.verificationId = verificationId;
            codeAutoRetrievalTimeout(verificationId);
          },
          timeout: const Duration(seconds: 60), // 시간 증가
        );
      }
>>>>>>> 02e425ed
    } catch (e) {
      debugPrint('Error verifying phone number: $e');
      Fluttertoast.showToast(msg: '전화번호 인증 중 오류가 발생했습니다: $e');
    }
  }

  // SMS 코드로 로그인
  Future<void> signInWithSmsCode(String smsCode, Function() onSuccess) async {
    if (verificationId.isEmpty) {
      Fluttertoast.showToast(msg: '인증 ID가 없습니다. 다시 시도해주세요.');
      return;
    }

    try {
      debugPrint('Signing in with SMS code. Verification ID: $verificationId');
      PhoneAuthCredential credential = PhoneAuthProvider.credential(
        verificationId: verificationId,
        smsCode: smsCode,
      );

      UserCredential userCredential = await _auth.signInWithCredential(
        credential,
      );
      if (userCredential.user != null) {
        debugPrint('Successfully signed in: ${userCredential.user?.uid}');
        onSuccess(); // 인자 없이 호출
      } else {
        Fluttertoast.showToast(msg: '로그인에 실패했습니다.');
      }
    } catch (e) {
      debugPrint('Error signing in with SMS code: $e');
      Fluttertoast.showToast(msg: '인증 코드 확인 중 오류가 발생했습니다: $e');
    }
  }
}<|MERGE_RESOLUTION|>--- conflicted
+++ resolved
@@ -191,53 +191,6 @@
       }
 
       final String fullPhoneNumber = "+82$formattedPhone";
-<<<<<<< HEAD
-      print('Formatted phone number: $fullPhoneNumber');
-
-      await _auth.verifyPhoneNumber(
-        phoneNumber: fullPhoneNumber,
-        verificationCompleted: (PhoneAuthCredential credential) async {
-          try {
-            // iOS에서는 자동 인증이 가능할 수 있음
-            UserCredential userCredential = await _auth.signInWithCredential(
-              credential,
-            );
-            print(
-              'Auto verification completed successfully: ${userCredential.user?.uid}',
-            );
-          } catch (e) {
-            print('Error in auto verification: $e');
-            Fluttertoast.showToast(msg: '자동 인증 중 오류가 발생했습니다: $e');
-          }
-        },
-        verificationFailed: (FirebaseAuthException e) {
-          print('Verification failed: ${e.code} - ${e.message}');
-          String errorMessage = '인증 실패';
-
-          // 오류 코드에 따른 사용자 친화적 메시지
-          if (e.code == 'invalid-phone-number') {
-            errorMessage = '유효하지 않은 전화번호 형식입니다.';
-          } else if (e.code == 'too-many-requests') {
-            errorMessage = '너무 많은 시도가 있었습니다. 잠시 후 다시 시도해주세요.';
-          } else if (e.code == 'quota-exceeded') {
-            errorMessage = '일일 SMS 한도를 초과했습니다. 내일 다시 시도해주세요.';
-          }
-
-          Fluttertoast.showToast(msg: errorMessage);
-        },
-        codeSent: (String verificationId, int? resendToken) {
-          print('SMS code sent. Verification ID: $verificationId');
-          this.verificationId = verificationId;
-          codeSent(verificationId, resendToken);
-        },
-        codeAutoRetrievalTimeout: (String verificationId) {
-          print('Auto retrieval timeout. Verification ID: $verificationId');
-          this.verificationId = verificationId;
-          codeAutoRetrievalTimeout(verificationId);
-        },
-        timeout: const Duration(seconds: 120), // 시간 증가
-      );
-=======
       debugPrint('Formatted phone number: $fullPhoneNumber');
 
       // 개발 환경이면 reCAPTCHA 우회
@@ -303,7 +256,6 @@
           timeout: const Duration(seconds: 60), // 시간 증가
         );
       }
->>>>>>> 02e425ed
     } catch (e) {
       debugPrint('Error verifying phone number: $e');
       Fluttertoast.showToast(msg: '전화번호 인증 중 오류가 발생했습니다: $e');
