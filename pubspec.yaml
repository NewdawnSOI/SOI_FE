name: flutter_swift_camera
description: "A new Flutter project."
# The following line prevents the package from being accidentally published to
# pub.dev using `flutter pub publish`. This is preferred for private packages.
publish_to: 'none' # Remove this line if you wish to publish to pub.dev

# The following defines the version and build number for your application.
# A version number is three numbers separated by dots, like 1.2.43
# followed by an optional build number separated by a +.
# Both the version and the builder number may be overridden in flutter
# build by specifying --build-name and --build-number, respectively.
# In Android, build-name is used as versionName while build-number used as versionCode.
# Read more about Android versioning at https://developer.android.com/studio/publish/versioning
# In iOS, build-name is used as CFBundleShortVersionString while build-number is used as CFBundleVersion.
# Read more about iOS versioning at
# https://developer.apple.com/library/archive/documentation/General/Reference/InfoPlistKeyReference/Articles/CoreFoundationKeys.html
# In Windows, build-name is used as the major, minor, and patch parts
# of the product and file versions while build-number is used as the build suffix.
version: 1.0.0+1

environment:
  sdk: ^3.7.0

# Dependencies specify other packages that your package needs in order to work.
# To automatically upgrade your package dependencies to the latest versions
# consider running `flutter pub upgrade --major-versions`. Alternatively,
# dependencies can be manually updated by changing the version numbers below to
# the latest version available on pub.dev. To see which dependencies have newer
# versions available, run `flutter pub outdated`.
dependencies:
  flutter:
    sdk: flutter

  # The following adds the Cupertino Icons font to your application.
  # Use with the CupertinoIcons class for iOS style icons.
  cupertino_icons: ^1.0.8
  firebase_core: ^3.13.0
  firebase_storage: ^12.4.5
  firebase_core_platform_interface: ^5.4.0
  provider: ^6.1.4
  flutter_native_splash: ^2.4.6
  solar_icons: ^0.0.5
  google_fonts: ^6.2.1
  fluttertoast: ^8.2.12
  cloud_firestore: ^5.6.6
  firebase_auth: ^5.5.2
  permission_handler: ^12.0.0+1
  fluentui_system_icons: ^1.1.273
  cached_network_image: ^3.4.1
  lottie: ^3.3.1
  intl: ^0.20.2
  flutter_staggered_grid_view: ^0.7.0
  iconify_flutter: ^0.0.7
  path_provider: ^2.1.5
  audioplayers: ^5.2.1
  flutter_sound: ^9.28.0
  ming_cute_icons: ^0.0.7

dev_dependencies:
  flutter_test:
    sdk: flutter

  # The "flutter_lints" package below contains a set of recommended lints to
  # encourage good coding practices. The lint set provided by the package is
  # activated in the `analysis_options.yaml` file located at the root of your
  # package. See that file for information about deactivating specific lint
  # rules and activating additional ones.
  flutter_lints: ^5.0.0

# For information on the generic Dart part of this file, see the
# following page: https://dart.dev/tools/pub/pubspec

# The following section is specific to Flutter packages.
flutter:
  # The following line ensures that the Material Icons font is
  # included with your application, so that you can use the icons in
  # the material Icons class.
  uses-material-design: true

  # To add assets to your application, add an assets section, like this:
  assets:
<<<<<<< HEAD
    - assets/
=======
    - assets/auth_final.png
    - assets/branding.png
    - assets/brush.png
    - assets/camera_button.png
    - assets/camera_button.svg
    - assets/camera_switch.svg
    - assets/camera_turn.png
    - assets/category_plus.png
    - assets/flash_on.svg
    - assets/flash.svg
    - assets/imoji.png
    - assets/login.png
    - assets/next.png
    - assets/plus_menu.png
    - assets/plus.png
    - assets/profile.png
    - assets/recording_progress.json
    - assets/recording_ui.json
    - assets/recording_ui.png
    - assets/recording.json
    - assets/SOI_logo.png
    - assets/SOI.png
    - assets/text.png
    - assets/voice.png
    - assets/switch.png
>>>>>>> 02e425ed

  # An image asset can refer to one or more resolution-specific "variants", see
  # https://flutter.dev/assets-and-images/#resolution-aware

  # For details regarding adding assets from package dependencies, see
  # https://flutter.dev/assets-and-images/#from-packages

  # To add custom fonts to your application, add a fonts section here,
  # in this "flutter" section. Each entry in this list should have a
  # "family" key with the font family name, and a "fonts" key with a
  # list giving the asset and other descriptors for the font. For
  # example:
  # fonts:
  #   - family: Schyler
  #     fonts:
  #       - asset: fonts/Schyler-Regular.ttf
  #       - asset: fonts/Schyler-Italic.ttf
  #         style: italic
  #   - family: Trajan Pro
  #     fonts:
  #       - asset: fonts/TrajanPro.ttf
  #       - asset: fonts/TrajanPro_Bold.ttf
  #         weight: 700
  #
  # For details regarding fonts from package dependencies,
  # see https://flutter.dev/custom-fonts/#from-packages<|MERGE_RESOLUTION|>--- conflicted
+++ resolved
@@ -79,35 +79,7 @@
 
   # To add assets to your application, add an assets section, like this:
   assets:
-<<<<<<< HEAD
     - assets/
-=======
-    - assets/auth_final.png
-    - assets/branding.png
-    - assets/brush.png
-    - assets/camera_button.png
-    - assets/camera_button.svg
-    - assets/camera_switch.svg
-    - assets/camera_turn.png
-    - assets/category_plus.png
-    - assets/flash_on.svg
-    - assets/flash.svg
-    - assets/imoji.png
-    - assets/login.png
-    - assets/next.png
-    - assets/plus_menu.png
-    - assets/plus.png
-    - assets/profile.png
-    - assets/recording_progress.json
-    - assets/recording_ui.json
-    - assets/recording_ui.png
-    - assets/recording.json
-    - assets/SOI_logo.png
-    - assets/SOI.png
-    - assets/text.png
-    - assets/voice.png
-    - assets/switch.png
->>>>>>> 02e425ed
 
   # An image asset can refer to one or more resolution-specific "variants", see
   # https://flutter.dev/assets-and-images/#resolution-aware
